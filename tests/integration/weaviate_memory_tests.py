import os
import sys
import unittest
from unittest import mock
from uuid import uuid4

from weaviate import Client
from weaviate.util import get_valid_uuid

from autogpt.config import Config
from autogpt.memory.base import get_ada_embedding
from autogpt.memory.weaviate import WeaviateMemory


<<<<<<< HEAD
@mock.patch.dict(
    os.environ,
    {
        "WEAVIATE_HOST": "127.0.0.1",
        "WEAVIATE_PROTOCOL": "http",
        "WEAVIATE_PORT": "8080",
        "WEAVIATE_USERNAME": "",
        "WEAVIATE_PASSWORD": "",
        "MEMORY_INDEX": "AutogptTests",
    },
)
=======
>>>>>>> 8020eaa2
class TestWeaviateMemory(unittest.TestCase):
    cfg = None
    client = None
    index = None

    @classmethod
    def setUpClass(cls):
        # only create the connection to weaviate once
        cls.cfg = Config()

        if cls.cfg.use_weaviate_embedded:
            from weaviate.embedded import EmbeddedOptions

            cls.client = Client(
                embedded_options=EmbeddedOptions(
                    hostname=cls.cfg.weaviate_host,
                    port=int(cls.cfg.weaviate_port),
                    persistence_data_path=cls.cfg.weaviate_embedded_path,
                )
            )
        else:
            cls.client = Client(
                f"{cls.cfg.weaviate_protocol}://{cls.cfg.weaviate_host}:{self.cfg.weaviate_port}"
            )
<<<<<<< HEAD
=======

        cls.index = WeaviateMemory.format_classname(cls.cfg.memory_index)
>>>>>>> 8020eaa2

    """
    In order to run these tests you will need a local instance of
    Weaviate running. Refer to https://weaviate.io/developers/weaviate/installation/docker-compose
    for creating local instances using docker.
    Alternatively in your .env file set the following environmental variables to run Weaviate embedded (see: https://weaviate.io/developers/weaviate/installation/embedded):

        USE_WEAVIATE_EMBEDDED=True
        WEAVIATE_EMBEDDED_PATH="/home/me/.local/share/weaviate"
    """

    def setUp(self):
        try:
            self.client.schema.delete_class(self.index)
        except:
            pass

        self.memory = WeaviateMemory(self.cfg)

    def test_add(self):
        doc = "You are a Titan name Thanos and you are looking for the Infinity Stones"
        self.memory.add(doc)
<<<<<<< HEAD
        result = self.client.query.get(self.cfg.memory_index, ["raw_text"]).do()
        actual = result["data"]["Get"][self.cfg.memory_index]
=======
        result = self.client.query.get(self.index, ["raw_text"]).do()
        actual = result["data"]["Get"][self.index]
>>>>>>> 8020eaa2

        self.assertEqual(len(actual), 1)
        self.assertEqual(actual[0]["raw_text"], doc)

    def test_get(self):
        doc = "You are an Avenger and swore to defend the Galaxy from a menace called Thanos"

        with self.client.batch as batch:
            batch.add_data_object(
                uuid=get_valid_uuid(uuid4()),
                data_object={"raw_text": doc},
<<<<<<< HEAD
                class_name=self.cfg.memory_index,
=======
                class_name=self.index,
>>>>>>> 8020eaa2
                vector=get_ada_embedding(doc),
            )

            batch.flush()

        actual = self.memory.get(doc)

        self.assertEqual(len(actual), 1)
        self.assertEqual(actual[0], doc)

    def test_get_stats(self):
        docs = [
            "You are now about to count the number of docs in this index",
            "And then you about to find out if you can count correctly",
        ]

        [self.memory.add(doc) for doc in docs]

        stats = self.memory.get_stats()

        self.assertTrue(stats)
        self.assertTrue("count" in stats)
        self.assertEqual(stats["count"], 2)

    def test_clear(self):
        docs = [
            "Shame this is the last test for this class",
            "Testing is fun when someone else is doing it",
        ]

        [self.memory.add(doc) for doc in docs]

        self.assertEqual(self.memory.get_stats()["count"], 2)

        self.memory.clear()

        self.assertEqual(self.memory.get_stats()["count"], 0)


if __name__ == "__main__":
    unittest.main()<|MERGE_RESOLUTION|>--- conflicted
+++ resolved
@@ -12,20 +12,6 @@
 from autogpt.memory.weaviate import WeaviateMemory
 
 
-<<<<<<< HEAD
-@mock.patch.dict(
-    os.environ,
-    {
-        "WEAVIATE_HOST": "127.0.0.1",
-        "WEAVIATE_PROTOCOL": "http",
-        "WEAVIATE_PORT": "8080",
-        "WEAVIATE_USERNAME": "",
-        "WEAVIATE_PASSWORD": "",
-        "MEMORY_INDEX": "AutogptTests",
-    },
-)
-=======
->>>>>>> 8020eaa2
 class TestWeaviateMemory(unittest.TestCase):
     cfg = None
     client = None
@@ -50,11 +36,8 @@
             cls.client = Client(
                 f"{cls.cfg.weaviate_protocol}://{cls.cfg.weaviate_host}:{self.cfg.weaviate_port}"
             )
-<<<<<<< HEAD
-=======
 
         cls.index = WeaviateMemory.format_classname(cls.cfg.memory_index)
->>>>>>> 8020eaa2
 
     """
     In order to run these tests you will need a local instance of
@@ -77,13 +60,8 @@
     def test_add(self):
         doc = "You are a Titan name Thanos and you are looking for the Infinity Stones"
         self.memory.add(doc)
-<<<<<<< HEAD
-        result = self.client.query.get(self.cfg.memory_index, ["raw_text"]).do()
-        actual = result["data"]["Get"][self.cfg.memory_index]
-=======
         result = self.client.query.get(self.index, ["raw_text"]).do()
         actual = result["data"]["Get"][self.index]
->>>>>>> 8020eaa2
 
         self.assertEqual(len(actual), 1)
         self.assertEqual(actual[0]["raw_text"], doc)
@@ -95,11 +73,7 @@
             batch.add_data_object(
                 uuid=get_valid_uuid(uuid4()),
                 data_object={"raw_text": doc},
-<<<<<<< HEAD
-                class_name=self.cfg.memory_index,
-=======
                 class_name=self.index,
->>>>>>> 8020eaa2
                 vector=get_ada_embedding(doc),
             )
 
