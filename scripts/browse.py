import requests
from bs4 import BeautifulSoup
from config import Config
from llm_utils import create_chat_completion
from urllib.parse import urlparse, urljoin

cfg = Config()

<<<<<<< HEAD
# Function to check if the URL is valid
def is_valid_url(url):
    try:
        result = urlparse(url)
        return all([result.scheme, result.netloc])
    except ValueError:
        return False

# Function to sanitize the URL
def sanitize_url(url):
    return urljoin(url, urlparse(url).path)

# Function to make a request with a specified timeout and handle exceptions
def make_request(url, timeout=10):
    try:
        response = requests.get(url, headers=cfg.user_agent_header, timeout=timeout)
        response.raise_for_status()
        return response
=======
def scrape_text(url):
    """Scrape text from a webpage"""
    # Most basic check if the URL is valid:
    if not url.startswith('http'):
        return "Error: Invalid URL"
    
    try:
        response = requests.get(url, headers=cfg.user_agent_header)
>>>>>>> 4d42e14d
    except requests.exceptions.RequestException as e:
        return "Error: " + str(e)

def scrape_text(url):
    # Validate the input URL
    if not is_valid_url(url):
        return "Error: Invalid URL"
    
    # Sanitize the input URL
    sanitized_url = sanitize_url(url)
    
    # Make the request with a timeout and handle exceptions
    response = make_request(sanitized_url)

    if isinstance(response, str):
        return response

    soup = BeautifulSoup(response.text, "html.parser")

    for script in soup(["script", "style"]):
        script.extract()

    text = soup.get_text()
    lines = (line.strip() for line in text.splitlines())
    chunks = (phrase.strip() for line in lines for phrase in line.split("  "))
    text = '\n'.join(chunk for chunk in chunks if chunk)

    return text


def extract_hyperlinks(soup):
    """Extract hyperlinks from a BeautifulSoup object"""
    hyperlinks = []
    for link in soup.find_all('a', href=True):
        hyperlinks.append((link.text, link['href']))
    return hyperlinks


def format_hyperlinks(hyperlinks):
    """Format hyperlinks into a list of strings"""
    formatted_links = []
    for link_text, link_url in hyperlinks:
        formatted_links.append(f"{link_text} ({link_url})")
    return formatted_links


def scrape_links(url):
    """Scrape links from a webpage"""
    response = requests.get(url, headers=cfg.user_agent_header)

    # Check if the response contains an HTTP error
    if response.status_code >= 400:
        return "error"

    soup = BeautifulSoup(response.text, "html.parser")

    for script in soup(["script", "style"]):
        script.extract()

    hyperlinks = extract_hyperlinks(soup)

    return format_hyperlinks(hyperlinks)


def split_text(text, max_length=8192):
    """Split text into chunks of a maximum length"""
    paragraphs = text.split("\n")
    current_length = 0
    current_chunk = []

    for paragraph in paragraphs:
        if current_length + len(paragraph) + 1 <= max_length:
            current_chunk.append(paragraph)
            current_length += len(paragraph) + 1
        else:
            yield "\n".join(current_chunk)
            current_chunk = [paragraph]
            current_length = len(paragraph) + 1

    if current_chunk:
        yield "\n".join(current_chunk)


def create_message(chunk, question):
    """Create a message for the user to summarize a chunk of text"""
    return {
        "role": "user",
        "content": f"\"\"\"{chunk}\"\"\" Using the above text, please answer the following question: \"{question}\" -- if the question cannot be answered using the text, please summarize the text."
    }

def summarize_text(text, question):
    """Summarize text using the LLM model"""
    if not text:
        return "Error: No text to summarize"

    text_length = len(text)
    print(f"Text length: {text_length} characters")

    summaries = []
    chunks = list(split_text(text))

    for i, chunk in enumerate(chunks):
        print(f"Summarizing chunk {i + 1} / {len(chunks)}")
        messages = [create_message(chunk, question)]

        summary = create_chat_completion(
            model=cfg.fast_llm_model,
            messages=messages,
            max_tokens=300,
        )
        summaries.append(summary)

    print(f"Summarized {len(chunks)} chunks.")

    combined_summary = "\n".join(summaries)
    messages = [create_message(combined_summary, question)]

    final_summary = create_chat_completion(
        model=cfg.fast_llm_model,
        messages=messages,
        max_tokens=300,
    )

    return final_summary<|MERGE_RESOLUTION|>--- conflicted
+++ resolved
@@ -6,7 +6,6 @@
 
 cfg = Config()
 
-<<<<<<< HEAD
 # Function to check if the URL is valid
 def is_valid_url(url):
     try:
@@ -25,32 +24,30 @@
         response = requests.get(url, headers=cfg.user_agent_header, timeout=timeout)
         response.raise_for_status()
         return response
-=======
-def scrape_text(url):
-    """Scrape text from a webpage"""
-    # Most basic check if the URL is valid:
-    if not url.startswith('http'):
-        return "Error: Invalid URL"
-    
-    try:
-        response = requests.get(url, headers=cfg.user_agent_header)
->>>>>>> 4d42e14d
     except requests.exceptions.RequestException as e:
         return "Error: " + str(e)
 
 def scrape_text(url):
+    """Scrape text from a webpage"""
+    # Basic check if the URL is valid
+    if not url.startswith('http'):
+        return "Error: Invalid URL"
+    
     # Validate the input URL
     if not is_valid_url(url):
-        return "Error: Invalid URL"
-    
-    # Sanitize the input URL
-    sanitized_url = sanitize_url(url)
-    
-    # Make the request with a timeout and handle exceptions
-    response = make_request(sanitized_url)
+        # Sanitize the input URL
+        sanitized_url = sanitize_url(url)
 
-    if isinstance(response, str):
-        return response
+        # Make the request with a timeout and handle exceptions
+        response = make_request(sanitized_url)
+
+        if isinstance(response, str):
+            return response
+    else:
+        # Sanitize the input URL
+        sanitized_url = sanitize_url(url)
+
+        response = requests.get(sanitized_url, headers=cfg.user_agent_header)
 
     soup = BeautifulSoup(response.text, "html.parser")
 
